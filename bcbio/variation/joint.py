"""Joint variant calling with multiple samples: aka squaring off, or backfilling.

Handles the N+1 problem of variant calling by combining and recalling samples
previously calling individually (or in smaller batches). Recalls at all positions found
variable in any of the input samples within each batch. Takes a general approach supporting
GATK's incremental joint discovery (http://www.broadinstitute.org/gatk/guide/article?id=3893)
and FreeBayes's N+1 approach (https://groups.google.com/d/msg/freebayes/-GK4zI6NsYY/Wpcp8nt_PVMJ)
as implemented in bcbio.variation.recall (https://github.com/chapmanb/bcbio.variation.recall).
"""
import collections
import math
import os

import pysam
import toolz as tz

from bcbio import broad, utils
from bcbio.bam import ref
from bcbio.distributed.split import grouped_parallel_split_combine
from bcbio.pipeline import config_utils, region
from bcbio.pipeline import datadict as dd
from bcbio.provenance import do
from bcbio.variation import bamprep, gatkjoint, genotype, multi

SUPPORTED = {"general": ["freebayes", "platypus", "samtools"],
             "gatk": ["gatk-haplotype"]}

def _get_callable_regions(data):
    """Retrieve regions to parallelize by from callable regions, variant regions or chromosomes
    """
    import pybedtools
    callable_files = data.get("callable_regions") or data.get("variant_regions")
    if callable_files:
        assert len(callable_files) == 1
        regions = [(r.chrom, int(r.start), int(r.stop)) for r in pybedtools.BedTool(callable_files[0])]
    else:
        work_bam = list(tz.take(1, filter(lambda x: x.endswith(".bam"), data["work_bams"])))
        if work_bam:
            with pysam.Samfile(work_bam[0], "rb") as pysam_bam:
                regions = [(chrom, 0, length) for (chrom, length) in zip(pysam_bam.references,
                                                                         pysam_bam.lengths)]
        else:
            regions = [(r.name, 0, r.size) for r in
                       ref.file_contigs(dd.get_ref_file(data), data["config"])]
    return regions

def _split_by_callable_region(data):
    """Split by callable or variant regions.

    We expect joint calling to be deep in numbers of samples per region, so prefer
    splitting aggressively by regions.
    """
    batch = tz.get_in(("metadata", "batch"), data)
    jointcaller = tz.get_in(("config", "algorithm", "jointcaller"), data)
    name = batch if batch else tz.get_in(("rgnames", "sample"), data)
    out_dir = utils.safe_makedir(os.path.join(data["dirs"]["work"], "joint", jointcaller, name))
    utils.safe_makedir(os.path.join(out_dir, "inprep"))
    parts = []
    for feat in _get_callable_regions(data):
        region_dir = utils.safe_makedir(os.path.join(out_dir, feat[0]))
        region_prep_dir = os.path.join(region_dir, "inprep")
        if not os.path.exists(region_prep_dir):
            os.symlink(os.path.join(os.pardir, "inprep"), region_prep_dir)
        region_outfile = os.path.join(region_dir, "%s-%s.vcf.gz" % (batch, region.to_safestr(feat)))
        parts.append((feat, data["work_bams"], data["vrn_files"], region_outfile))
    out_file = os.path.join(out_dir, "%s-joint.vcf.gz" % name)
    return out_file, parts

def _is_jointcaller_compatible(data):
    """Match variant caller inputs to compatible joint callers.
    """
    jointcaller = tz.get_in(("config", "algorithm", "jointcaller"), data)
    variantcaller = tz.get_in(("config", "algorithm", "variantcaller"), data)
    return jointcaller == "%s-joint" % variantcaller or not variantcaller

def square_off(samples, run_parallel):
    """Perform joint calling at all variants within a batch.
    """
    to_process = []
    extras = []
    for data in [x[0] for x in samples]:
        added = False
        if tz.get_in(("metadata", "batch"), data):
            for add in genotype.handle_multiple_callers(data, "jointcaller"):
                if _is_jointcaller_compatible(add):
                    added = True
                    to_process.append([add])
        if not added:
            extras.append([data])
    processed = grouped_parallel_split_combine(to_process, _split_by_callable_region,
                                               multi.group_batches_joint, run_parallel,
                                               "square_batch_region", "concat_variant_files",
                                               "vrn_file", ["region", "sam_ref", "config"])
    return _combine_to_jointcaller(processed) + extras

def _combine_to_jointcaller(processed):
    """Add joint calling information to variants, while collapsing independent regions.
    """
    by_vrn_file = collections.OrderedDict()
    for data in (x[0] for x in processed):
        key = (tz.get_in(("config", "algorithm", "jointcaller"), data), data["vrn_file"])
        if key not in by_vrn_file:
            by_vrn_file[key] = []
        by_vrn_file[key].append(data)
    out = []
    for grouped_data in by_vrn_file.values():
        cur = grouped_data[0]
        out.append([cur])
    return out

def get_callers():
    return ["%s-joint" % x for x in SUPPORTED["general"]] + \
           ["%s-merge" % x for x in SUPPORTED["general"]] + \
           ["%s-joint" % x for x in SUPPORTED["gatk"]]

def square_batch_region(data, region, bam_files, vrn_files, out_file):
    """Perform squaring of a batch in a supplied region, with input BAMs
    """
    if not utils.file_exists(out_file):
        jointcaller = tz.get_in(("config", "algorithm", "jointcaller"), data)
        if jointcaller in ["%s-joint" % x for x in SUPPORTED["general"]]:
            _square_batch_bcbio_variation(data, region, bam_files, vrn_files, out_file, "square")
        elif jointcaller in ["%s-merge" % x for x in SUPPORTED["general"]]:
            _square_batch_bcbio_variation(data, region, bam_files, vrn_files, out_file, "merge")
        elif jointcaller in ["%s-joint" % x for x in SUPPORTED["gatk"]]:
            gatkjoint.run_region(data, region, vrn_files, out_file)
        else:
            raise ValueError("Unexpected joint calling approach: %s" % jointcaller)
    if region:
        data["region"] = region
    data = _fix_orig_vcf_refs(data)
    data["vrn_file"] = out_file
    return [data]

def _fix_orig_vcf_refs(data):
    """Supply references to initial variantcalls if run in addition to batching.
    """
    variantcaller = tz.get_in(("config", "algorithm", "variantcaller"), data)
    if variantcaller:
        data["vrn_file_orig"] = data["vrn_file"]
    for i, sub in enumerate(data["group_orig"]):
        sub_vrn = sub.pop("vrn_file", None)
        if sub_vrn:
            sub["vrn_file_orig"] = sub_vrn
            data["group_orig"][i] = sub
    return data

def _square_batch_bcbio_variation(data, region, bam_files, vrn_files, out_file,
                                  todo="square"):
    """Run squaring or merging analysis using bcbio.variation.recall.
    """
    ref_file = tz.get_in(("reference", "fasta", "base"), data)
    cores = tz.get_in(("config", "algorithm", "num_cores"), data, 1)
    resources = config_utils.get_resources("bcbio-variation-recall", data["config"])
    # adjust memory by cores but leave room for run program memory
    memcores = int(math.ceil(float(cores) / 5.0))
    jvm_opts = config_utils.adjust_opts(resources.get("jvm_opts", ["-Xms250m", "-Xmx2g"]),
                                        {"algorithm": {"memory_adjust": {"direction": "increase",
                                                                         "magnitude": memcores}}})
    # Write unique VCFs and BAMs to input file
    input_file = "%s-inputs.txt" % os.path.splitext(out_file)[0]
    with open(input_file, "w") as out_handle:
        out_handle.write("\n".join(sorted(list(set(vrn_files)))) + "\n")
        if todo == "square":
            out_handle.write("\n".join(sorted(list(set(bam_files)))) + "\n")
    variantcaller = tz.get_in(("config", "algorithm", "jointcaller"), data).replace("-joint", "")
    cmd = ["bcbio-variation-recall", todo] + jvm_opts + broad.get_default_jvm_opts() + \
          ["-c", cores, "-r", bamprep.region_to_gatk(region)]
    if todo == "square":
        cmd += ["--caller", variantcaller]
    cmd += [out_file, ref_file, input_file]
<<<<<<< HEAD
    bcbio_env = utils.get_bcbio_env()
    do.run(cmd, "%s in region: %s" % (cmd, bamprep.region_to_gatk(region)), env=bcbio_env)
=======
    cmd = "%s %s" % (utils.local_path_export(), " ".join(str(x) for x in cmd))
    do.run(cmd, "%s in region: %s" % (cmd, bamprep.region_to_gatk(region)))
>>>>>>> 9ca2fc02
    return out_file<|MERGE_RESOLUTION|>--- conflicted
+++ resolved
@@ -169,11 +169,7 @@
     if todo == "square":
         cmd += ["--caller", variantcaller]
     cmd += [out_file, ref_file, input_file]
-<<<<<<< HEAD
     bcbio_env = utils.get_bcbio_env()
+    cmd = " ".join(str(x) for x in cmd)
     do.run(cmd, "%s in region: %s" % (cmd, bamprep.region_to_gatk(region)), env=bcbio_env)
-=======
-    cmd = "%s %s" % (utils.local_path_export(), " ".join(str(x) for x in cmd))
-    do.run(cmd, "%s in region: %s" % (cmd, bamprep.region_to_gatk(region)))
->>>>>>> 9ca2fc02
     return out_file